# Discord Bot Configuration
# Copy this file to .env and fill in your actual values

# Discord Bot Token (get from Discord Developer Portal)
DISCORD_BOT_TOKEN=your_discord_bot_token_here

# Discord Webhook URL (for PDF notifications)
DISCORD_WEBHOOK_URL=your_discord_webhook_url_here

# Optional: Guild ID for faster command sync (your Discord server ID)
# DISCORD_GUILD_ID=your_guild_id_here

<<<<<<< HEAD
# AI Features (optional)
# OpenAI API Key for AI-powered responses and summaries
OPENAI_API_KEY=your_openai_api_key_here

# Logging Configuration (optional)
LOG_LEVEL=INFO
STRUCTURED_LOGS=false
LOG_FILE=bot.log
=======
# OpenAI API Configuration (for AI features)
OPENAI_API_KEY=your_openai_api_key_here
OPENAI_MODEL=gpt-3.5-turbo
WHISPER_MODEL=whisper-1

# GitHub Integration (for PR creation and issue tracking)
GITHUB_TOKEN=your_github_personal_access_token_here

# Bot Admin Users (comma-separated Discord user IDs)
# These users can upload files to helpdocs directory
DISCORD_ADMIN_IDS=123456789012345678,987654321098765432
>>>>>>> ab04794b
<|MERGE_RESOLUTION|>--- conflicted
+++ resolved
@@ -10,18 +10,11 @@
 # Optional: Guild ID for faster command sync (your Discord server ID)
 # DISCORD_GUILD_ID=your_guild_id_here
 
-<<<<<<< HEAD
 # AI Features (optional)
 # OpenAI API Key for AI-powered responses and summaries
 OPENAI_API_KEY=your_openai_api_key_here
 
-# Logging Configuration (optional)
-LOG_LEVEL=INFO
-STRUCTURED_LOGS=false
-LOG_FILE=bot.log
-=======
-# OpenAI API Configuration (for AI features)
-OPENAI_API_KEY=your_openai_api_key_here
+# Optional model overrides for AI features
 OPENAI_MODEL=gpt-3.5-turbo
 WHISPER_MODEL=whisper-1
 
@@ -31,4 +24,8 @@
 # Bot Admin Users (comma-separated Discord user IDs)
 # These users can upload files to helpdocs directory
 DISCORD_ADMIN_IDS=123456789012345678,987654321098765432
->>>>>>> ab04794b
+
+# Logging Configuration (optional)
+LOG_LEVEL=INFO
+STRUCTURED_LOGS=false
+LOG_FILE=bot.log