--- conflicted
+++ resolved
@@ -21,74 +21,67 @@
 
 ## Features
 
-<<<<<<< HEAD
-### Discord Bot Commands
-- **`/ask <question>`**: Create a threaded discussion for team questions with automatic thread creation and AI-powered response suggestions
-- **`/summarize [channel] [hours]`**: Generate advanced summaries of channel activity with AI insights, participation metrics, and activity analysis
-- **Per-User Cooldowns**: Rate limiting to prevent spam (30s for /ask, 60s for /summarize)
-- **Thread Management**: Automatic thread creation for organized discussions
-- **Rich Embeds**: Professional message formatting with timestamps and metadata
-- **Smart Message Chunking**: Handles long responses by safely splitting them across multiple messages
-
-### AI & Advanced Features
-- **OpenAI Integration**: AI-powered question answering and text summarization
-- **Thread Pool Processing**: CPU-intensive tasks offloaded from main bot loop
-- **Structured Logging**: JSON-formatted logs with contextual information for monitoring
-- **Async Architecture**: High-performance async operations for better responsiveness
-- **Error Recovery**: Graceful handling of API failures and network issues
-=======
 ### 🤖 Discord Bot Commands
 
 #### Slash Commands
-- **`/ask <question>`**: Create threaded discussions for team questions
-- **`/summarize [channel] [hours]`**: Generate summaries with participation metrics
-- **`/submit-idea <title> <description> [tags]`**: Submit ideas to ideasheets collection
-- **`/get-doc <filename> [format]`**: Retrieve documents in markdown/html/pdf format
-
-#### Traditional Commands  
-- **`!createpr <repo> <title> <body>`**: Create GitHub pull requests
-- **`!google <query>`**: Web search using DuckDuckGo
-- **`!github_issues <repo> [state] [limit]`**: Fetch repository issues
-
-### 🧠 AI-Powered Features
-- **DM Markdown Intake**: Send markdown content via DM, automatically saved with AI tags
-- **Voice Transcription**: Convert voice messages to text using OpenAI Whisper
-- **Image OCR**: Extract text from images using pytesseract with preprocessing
-- **Code Review**: Automatic Python linting with flake8 and AI-generated unit tests
-- **Conversation Memory**: Persistent per-user conversation history with SQLite
-- **Language Detection**: Auto-detect programming languages in code snippets
+- `/ask <question>`: Create threaded discussions for team questions with AI-powered response suggestions
+- `/summarize [channel] [hours]`: Generate advanced summaries with participation metrics and insights
+- `/submit-idea <title> <description> [tags]`: Submit ideas to the ideasheets collection
+- `/get-doc <filename> [format]`: Retrieve documents in markdown/html/pdf format
+
+#### Traditional Commands
+- `!createpr <repo> <title> <body>`: Create GitHub pull requests
+- `!google <query>`: Web search using DuckDuckGo
+- `!github_issues <repo> [state] [limit]`: Fetch repository issues
+
+#### Message Behavior & UX
+- Per-user cooldowns: Rate limiting to prevent spam (e.g., 30s for /ask, 60s for /summarize)
+- Thread management: Automatic thread creation for organized discussions
+- Rich embeds: Professional message formatting with timestamps and metadata
+- Smart message chunking: Safely splits long responses across multiple messages
+
+### 🧠 AI & Advanced Features
+- OpenAI integration for question answering, text summarization, and content generation
+- DM Markdown intake: Send markdown via DM, automatically saved to `docs/ideasheets/` with AI tags
+- Voice transcription: Convert voice messages to text (OpenAI Whisper)
+- Image OCR: Extract text from images (pytesseract + preprocessing)
+- Code review: Python linting with flake8 and AI-generated unit test stubs
+- Conversation memory: Persistent per-user history (SQLite)
+- Language detection for code snippets
+- Thread pool processing for CPU-intensive tasks
+- Structured JSON logging with contextual metadata
+- Async architecture and robust error recovery
 
 ### 📁 File Processing & Management
-- **Admin File Uploads**: Authorized users can upload files to docs/helpdocs/
-- **Multi-format Output**: Automatic HTML and PDF generation from markdown
-- **Smart File Handling**: Support for images, audio, and document files
-- **Syntax Highlighting**: Enhanced code presentation in responses
+- Admin file uploads to `docs/helpdocs/`
+- Multi-format output: Automatic HTML and PDF generation from Markdown
+- Smart handling for images, audio, and documents
+- Syntax highlighting for enhanced code presentation
 
 ### 🔗 External Integrations
-- **GitHub API**: Create PRs, fetch issues, repository management
-- **OpenAI Integration**: GPT models for content analysis and generation
-- **Web Search**: Built-in search functionality
-- **Discord Webhooks**: Professional notifications with rich embeds
->>>>>>> ab04794b
+- GitHub API: Create PRs, fetch issues, and manage repositories
+- OpenAI: GPT models for analysis and generation
+- Web search: Built-in search utilities
+- Discord webhooks: Professional notifications with rich embeds
 
 ### Automated PDF Generation
-- **Markdown Processing**: Converts Markdown files to professionally styled PDFs
-- **Template System**: Consistent styling with metadata, timestamps, and branding
-- **Syntax Highlighting**: Code blocks with proper formatting
-- **Table Support**: Full table rendering in PDF output
+- Markdown processing to professionally styled PDFs
+- Template system for consistent branding, metadata, and timestamps
+- Syntax highlighting for code blocks
+- Full table rendering support
 
 ### CI/CD Integration
-- **GitHub Actions Workflow**: Automatically triggered on Markdown file changes
-- **Smart Detection**: Only processes changed files for efficiency
-- **Discord Publishing**: Automatic PDF delivery to Discord channels via webhooks
-- **Artifact Storage**: PDFs stored as GitHub Actions artifacts with 30-day retention
-- **PR Comments**: Automatic status updates on pull requests
+- GitHub Actions workflow automatically triggered on Markdown changes
+- Smart detection to process only changed files
+- Discord publishing via webhooks
+- Artifact storage with 30-day retention
+- Automatic PR comments for status updates
 
 ### Discord Webhook Integration
-- **Professional Notifications**: Rich embeds with file information and metadata
-- **Batch Processing**: Handle multiple PDFs efficiently
-- **Error Handling**: Robust error handling with detailed logging
-- **File Size Validation**: Automatic checking against Discord's 25MB limit
+- Professional notifications with file information and metadata
+- Batch processing for multiple PDFs
+- Robust error handling and detailed logging
+- File size validation against Discord’s 25MB limit
 
 ---
 
@@ -121,16 +114,13 @@
 
 ### 2. Configure Discord Bot
 
-1. **Create Discord Application:**
-   - Go to [Discord Developer Portal](https://discord.com/developers/applications)
-   - Click "New Application" and give it a name
-   - Go to "Bot" section and click "Add Bot"
-   - Copy the bot token
-
-2. **Set Bot Permissions:**
-   - In Discord Developer Portal, go to "OAuth2" → "URL Generator"
-   - Select "bot" and "applications.commands" scopes
-   - Select these bot permissions:
+1. Create Discord Application:
+   - Go to the [Discord Developer Portal](https://discord.com/developers/applications)
+   - Create a New Application, then add a Bot and copy the bot token
+
+2. Set Bot Permissions:
+   - In "OAuth2" → "URL Generator", select scopes: `bot`, `applications.commands`
+   - Recommended bot permissions:
      - Send Messages
      - Use Slash Commands
      - Create Public Threads
@@ -138,36 +128,28 @@
      - Embed Links
      - Attach Files
 
-3. **Configure Environment:**
+3. Configure Environment:
    ```sh
    cp bot/.env.template bot/.env
-<<<<<<< HEAD
-   # Edit bot/.env and add your credentials:
-   # DISCORD_BOT_TOKEN=your_discord_bot_token
-   # OPENAI_API_KEY=your_openai_api_key  # Optional for AI features
-   # LOG_LEVEL=INFO
-   # STRUCTURED_LOGS=false
-   ```
-
-4. **Validate Setup:**
-   ```sh
-   python setup_bot.py
-=======
-   # Edit bot/.env and add your tokens:
-   # - Discord bot token (required)
-   # - OpenAI API key (for AI features)
-   # - GitHub token (for GitHub integration)
-   # - Admin user IDs (for file upload permissions)
->>>>>>> ab04794b
-   ```
-
-5. **Run the Bot:**
+   ```
+
+   Example `.env` values:
+   ```
+   DISCORD_BOT_TOKEN=your_discord_bot_token
+   OPENAI_API_KEY=your_openai_api_key            # optional for AI features
+   GITHUB_TOKEN=your_github_token                # required for GitHub integration
+   ADMIN_USER_IDS=123456789012345678,987654321098765432  # comma-separated Discord user IDs
+   LOG_LEVEL=INFO
+   STRUCTURED_LOGS=false
+   ```
+
+4. Run the Bot:
    ```sh
    cd bot
    python main.py
    ```
 
-   The bot will automatically:
+   The bot will:
    - Initialize SQLite database for conversation memory
    - Validate configuration and show available features
    - Sync slash commands with Discord
@@ -175,32 +157,30 @@
 
 ### 3. Configure GitHub Actions
 
-1. **Set Repository Secrets:**
-   - Go to your GitHub repository settings
-   - Navigate to "Secrets and variables" → "Actions"
-   - Add these secrets:
-     - `DISCORD_WEBHOOK_URL`: Your Discord webhook URL for PDF notifications
-
-2. **Create Discord Webhook:**
-   - In your Discord server, go to channel settings
-   - Go to "Integrations" → "Webhooks"
-   - Click "New Webhook" and copy the URL
+1. Set Repository Secrets:
+   - Repository Settings → "Secrets and variables" → "Actions"
+   - Add:
+     - `DISCORD_WEBHOOK_URL` — webhook for PDF notifications
+
+2. Create Discord Webhook:
+   - Discord channel settings → Integrations → Webhooks → New Webhook
+   - Copy the Webhook URL
 
 ### 4. Test the Platform
 
-1. **Test PDF Conversion:**
+1. Test PDF Conversion:
    ```sh
    python scripts/md_to_pdf.py docs/ideasheets/sample_idea.md -o output/
    ```
 
-2. **Test Discord Integration (with valid webhook):**
+2. Test Discord Integration (with valid webhook):
    ```sh
    python scripts/send_pdf_to_discord.py output/sample_idea.pdf \
      --webhook "YOUR_WEBHOOK_URL" \
      --message "Test PDF from automation platform"
    ```
 
-3. **Test Complete Workflow:**
+3. Test Complete Workflow:
    - Create a new Markdown file in `docs/ideasheets/`
    - Commit and push to GitHub
    - Watch GitHub Actions run the automation workflow
@@ -242,17 +222,17 @@
 
 ### Discord Bot Commands
 
-**Ask a Question:**
+Ask a question:
 ```
 /ask How should we implement user authentication?
 ```
-This creates a threaded discussion where team members can collaborate.
-
-**Summarize Channel Activity:**
+Creates a threaded discussion with AI response suggestions.
+
+Summarize channel activity:
 ```
 /summarize #general 24
 ```
-This generates a summary of the last 24 hours of activity in the #general channel.
+Generates a summary of the last 24 hours of activity.
 
 ### Creating Idea Sheets
 
@@ -264,7 +244,7 @@
    - Post the PDF to your Discord channel
    - Store the PDF as a workflow artifact
 
-**Example Idea Sheet Structure:**
+Example idea sheet:
 ```markdown
 # My Great Idea
 
@@ -286,7 +266,7 @@
 
 ### Manual Script Usage
 
-**Convert Markdown to PDF:**
+Convert Markdown to PDF:
 ```sh
 # Single file
 python scripts/md_to_pdf.py my_document.md
@@ -298,7 +278,7 @@
 python scripts/md_to_pdf.py document.md -o output/ --verbose
 ```
 
-**Send PDF to Discord:**
+Send PDF to Discord:
 ```sh
 # Single PDF
 python scripts/send_pdf_to_discord.py document.pdf \
@@ -316,26 +296,23 @@
 ## GitHub Actions Workflow
 
 The automation workflow (`.github/workflows/automation.yml`) is triggered by:
-
-- **Push events** that modify files in `docs/ideasheets/*.md`
-- **Pull requests** that modify idea sheet files
-- **Manual workflow dispatch** with option to process all files
-
-### Workflow Features:
-
-- **Smart file detection**: Only processes changed Markdown files
-- **PDF generation**: Converts Markdown to styled PDFs
-- **Discord integration**: Automatically posts PDFs to Discord
-- **Artifact storage**: Saves PDFs as downloadable artifacts
-- **PR comments**: Updates pull requests with processing status
-- **Error handling**: Comprehensive logging and error reporting
+- Push events that modify files in `docs/ideasheets/*.md`
+- Pull requests that modify idea sheet files
+- Manual workflow dispatch with an option to process all files
+
+### Workflow Features
+- Smart file detection: Only processes changed Markdown files
+- PDF generation: Converts Markdown to styled PDFs
+- Discord integration: Posts PDFs to Discord
+- Artifact storage: Saves PDFs as downloadable artifacts
+- PR comments: Updates pull requests with processing status
+- Error handling: Comprehensive logging and error reporting
 
 ---
 
 ## Contributing
 
 We welcome contributions! Please follow these steps:
-
 1. Fork the repository
 2. Create a feature branch: `git checkout -b feature/amazing-feature`
 3. Make your changes and test them
@@ -344,17 +321,14 @@
 6. Submit a pull request
 
 ### Development Setup
-
 1. Install development dependencies:
    ```sh
    pip install -r requirements.txt
    ```
-
 2. Run tests (if you create any):
    ```sh
    python -m pytest tests/
    ```
-
 3. Test your changes with the sample idea sheet:
    ```sh
    python scripts/md_to_pdf.py docs/ideasheets/sample_idea.md -o test_output/
@@ -366,22 +340,22 @@
 
 ### Common Issues
 
-**PDF generation fails:**
+PDF generation fails:
 - Ensure `wkhtmltopdf` is installed and in your PATH
 - Check that the Markdown file is valid
 - Verify you have write permissions to the output directory
 
-**Discord bot not responding:**
+Discord bot not responding:
 - Check that the bot token is correct in your `.env` file
 - Verify the bot has the required permissions in your Discord server
 - Ensure the bot is online and connected
 
-**GitHub Actions workflow fails:**
+GitHub Actions workflow fails:
 - Check that `DISCORD_WEBHOOK_URL` secret is set correctly
 - Verify the webhook URL is valid and the channel exists
 - Check the Actions logs for specific error messages
 
-**PDF not sent to Discord:**
+PDF not sent to Discord:
 - Verify the webhook URL is correct and active
 - Check that the PDF file size is under 25MB
 - Ensure your Discord server allows webhook messages
